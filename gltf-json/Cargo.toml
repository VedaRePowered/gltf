[package]
name = "gltf-json"
version = "0.16.0"
authors = ["David Harvey-Macaulay <alteous@outlook.com>"]
description = "JSON parsing for the gltf crate"
repository = "https://github.com/gltf-rs/gltf"
license = "MIT/Apache-2.0"
edition = "2018"

[dependencies]
gltf-derive = { path = "../gltf-derive", version = "0.16.0" }
serde = "1.0"
serde_derive = "1.0"
serde_json = { features = ["raw_value"], version = "1.0" }

[features]
default = []
names = []
extras = []
KHR_lights_punctual = []
KHR_materials_pbrSpecularGlossiness = []
KHR_materials_unlit = []
KHR_texture_transform = []
KHR_materials_transmission = []
KHR_materials_ior = []
<<<<<<< HEAD
KHR_materials_volume = []
KHR_materials_specular = []
=======
KHR_materials_variants = []
>>>>>>> 460ae4c3
<|MERGE_RESOLUTION|>--- conflicted
+++ resolved
@@ -23,9 +23,6 @@
 KHR_texture_transform = []
 KHR_materials_transmission = []
 KHR_materials_ior = []
-<<<<<<< HEAD
 KHR_materials_volume = []
 KHR_materials_specular = []
-=======
-KHR_materials_variants = []
->>>>>>> 460ae4c3
+KHR_materials_variants = []